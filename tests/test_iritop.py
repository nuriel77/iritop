# flake8: noqa

import socket
import threading
import unittest
import logging
import time
import json
import sys
from os import path
from functools import wraps
from contextlib import (contextmanager, closing)


try:
    from BaseHTTPServer import (BaseHTTPRequestHandler, HTTPServer)
except ImportError:
    from http.server import (BaseHTTPRequestHandler, HTTPServer)  # python 3

try:
    from cStringIO import StringIO
except ImportError:
    from io import StringIO  # python 3


sys.path.append(path.dirname(path.dirname(path.abspath(__file__))))
<<<<<<< HEAD
import iritop  # noqa: ignore=E402
=======

import iritop # noqa
>>>>>>> f2d99b40

LOG = logging.getLogger(__name__)


# START TEST CASES


class TestArgParser(unittest.TestCase):

    def setUp(self):
        self.args = None

    def reset_argv(self):
        sys.argv = [sys.argv[0]]

    def parse_args(self):
        self.args = iritop.parse_args()

    def set_new_args(self, args):
        # Reset args to script name only
        self.reset_argv()

        # Set argument(s)
        for arg in args:
            sys.argv.append(arg)

        # Parse arguments
        self.parse_args()

    def test_valid_node_url(self):
        """
        Test valid node URLs
        """
        valid_node_urls = [
            'http://localhost:12345',
            'https://10.30.40.50:12345',
            'http://[::1]:12345',
            'http://[2001:0db8:85a3:0000:0000:8a2e:0370:7334]:33221'
        ]

        for node in valid_node_urls:
            LOG.debug("Testing URL: '%s'" % node)
            self.set_new_args(['--node=' + node])
            self.assertEqual(self.args.node, node)

    def test_invalid_node_url(self):
        """
        Test invalid node URLs
        """
        invalid_node_urls = [
            'httpdwdwdw://localhost:12345',
            'http:/hello.com:1234',
            'https://hello.bla.com:456677',
            'http://14*929=.com'
        ]

        for node in invalid_node_urls:
            with self.assertRaises(SystemExit):
                LOG.debug("Testing invalid URL: '%s'" % node)
                self.set_new_args(['--node=' + node])

    def test_return_version_string(self):
        """
        Test return Version string and exit
        """
        with captured_output() as (out, err):
            with self.assertRaises(SystemExit):
                self.set_new_args(['--version'])
                output = out.getvalue().strip()
                self.assertEqual(output, 'iritop ' + iritop.__VERSION__)

    def test_config_file_not_found(self):
        """
        Test file not found error
        """
        with self.assertRaises(IOError):
            self.set_new_args(['--config=unknown.yml'])

    def test_password_and_username(self):
        """
        Test username set but not password and vice-versa
        """
        with self.assertRaises(SystemExit):
            LOG.debug("Testing only username passed")
            self.set_new_args(['--username=nobody'])

        with self.assertRaises(SystemExit):
            LOG.debug("Testing only password passed")
            self.set_new_args(['--password=secret'])

    def test_valid_sort(self):
        sortorderlist = ["", " "+u"\u25BC", " "+u"\u25B2"]
        sort_tests = [
            {'arg': 1, 'col': "", 'order': sortorderlist[1]},
            {'arg': 3, 'col': "", 'order': sortorderlist[1]},
            {'arg': -2, 'col': "", 'order': sortorderlist[2]},
            {'arg': -4, 'col': "", 'order': sortorderlist[2]},
            {'arg': 100, 'col': "", 'order': sortorderlist[1]},
            {'arg': -100, 'col': "", 'order': sortorderlist[1]},
        ]

        for st in sort_tests:
            LOG.debug("Testing Sort on column: '%s'" % st['arg'])
            self.set_new_args(['--sort=%s' % st['arg']])
            it = iritop.IriTop(self.args)
            idx = abs(int(st['arg']))-1
            try:
                st['col'] = it.txkeys[idx]['sortcolumn']
            except IndexError:
                st['col'] = it.txkeys[0]['sortcolumn']
            LOG.debug("Sort column: %s (%s)" % (it.sortcolumn, "reverse" if
                                                it.sortorder ==
                                                sortorderlist[1]
                                                else "forward"))
            self.assertEqual(it.sortcolumn, st['col'])


class TestFetchData(unittest.TestCase):

    # Note that setUp runs on each test method
    # Could opt for a way to bring up the server
    # for the entire duration of the class test
    def setUp(self):
        args = {
            'poll_delay': 1,
            'blink_delay': 0.5,
            'obscure_address': False,
            'test': False,  # Remove?
            'password': 'secret',
            'username': 'nobody',
            'sort': 3
        }

        """ Get free port and set node address """
        self.free_port = testHTTPServer.find_free_port()
        iritop.NODE = 'http://127.0.0.1:%d' % self.free_port

        """ Test HTTP server instance """
        self.server = testHTTPServer(bind_port=self.free_port,
                                     bind_address='127.0.0.1')
        self.start_server()

        LOG.debug("Wait for HTTP server")
        while True:
            if is_open('127.0.0.1', self.free_port) is True:
                break
            time.sleep(0.2)

        """ IRITop instance """
        self.iri_top = iritop.IriTop(Struct(**args))

    def start_server(self):
        self.server_thread = threading.Thread(
            target=self.server.serve_until_shutdown)
        self.server_thread.daemon = True
        self.server_thread.start()
        LOG.debug("Started test HTTP server at port %d" % self.free_port)

    def test_get_neighbors(self):
        result = iritop.fetch_data({'command': 'getNeighbors'})
        LOG.debug("getNeighbors result: %s" % str(result))

        """ Simply test expected number of keys returned from data """
        self.assertEqual(len(result[0][0].keys()), 8)

    def test_get_node_info(self):
        result = iritop.fetch_data({'command': 'getNodeInfo'})
        LOG.debug("getNodeInfo result: %s" % str(result))

        """ Simply test expected number of keys returned from data """
        self.assertEqual(len(result[0].keys()), 20)

    def test_bad_request(self):
        """ Test bad request """
        with self.assertRaises(Exception):
            result = iritop.fetch_data({'command': 'invalid'})
            result = result


# END TEST CASES


def is_open(ip, port):
    # TODO: See how to supress warning
    # 'ResourceWarning: unclosed <socket.socket...'
    s = socket.socket(socket.AF_INET, socket.SOCK_STREAM)
    try:
        s.connect((ip, int(port)))
        s.shutdown(2)
        return True
    except Exception:
        return False


""" Check authentication wrapper """


def check_auth(func):
    @wraps(func)
    def wrapped(inst, *args, **kw):

        # nobody:secret base64 encoded
        if (inst.headers.get('Authorization') ==
                'Basic bm9ib2R5OnNlY3JldA=='):

            """ Allow if Authorization successful """
            LOG.debug("Client authenticated: %s" %
                      inst.client_address[0])

            return func(inst, *args, **kw)

        else:
            """ Deny on wrong user:password """
            return inst.refuse(address=inst.client_address[0],
                               reason='Failed authentication',
                               code=403)
    return wrapped


""" Handler for HTTP Server requests """


class HTTPHandler(BaseHTTPRequestHandler):

    def refuse(self, address=None, reason=None, code=401):
        LOG.warning("HTTP: Client refused with '%s': %s" %
                    (reason, address))
        response = {}
        if address is not None:
            response['unauthorized'] = address

        if reason is not None:
            response['reason'] = reason

        self.do_response(response=response, code=401)

    @check_auth
    def do_POST(self):
        """ Simple POST router """
        if self.path == '/':
            content_len = int(self.headers.get('content-length'))
            post_body = self.rfile.read(content_len)
            data = json.loads(post_body.decode('ascii'))
            self._process_data(data)
        else:
            self.do_response(code=404)

    def _process_data(self, data):
        LOG.debug("Server got data: '%s'" % data)
        if 'command' not in data:
            self.do_response(response={"error": "missing command"}, code=400)

        # Optionally increment data values here to
        # help mimic real API port query over time
        if data['command'] == 'getNeighbors':
            code = 200
            response = [{
                "address": "vmi11111.testserver.net:14600",
                "connectionType": "udp",
                "numberOfAllTransactions": 123280,
                "numberOfInvalidTransactions": 0,
                "numberOfNewTransactions": 22093,
                "numberOfRandomTransactionRequests": 1097,
                "numberOfSentTransactions": 110276,
                "numberOfStaleTransactions": 3413
            }, {
                "address": "node03.testserver.nl:15700",
                "connectionType": "tcp",
                "numberOfAllTransactions": 122298,
                "numberOfInvalidTransactions": 0,
                "numberOfNewTransactions": 17055,
                "numberOfRandomTransactionRequests": 1095,
                "numberOfSentTransactions": 109190,
                "numberOfStaleTransactions": 3798
            }]
        elif data['command'] == 'getNodeInfo':
            code = 200
            response = {
                "appName": "IRI",
                "appVersion": "1.5.6-RELEASE",
                "coordinatorAddress": "KPWCHICGJZXKE9GSUDXZYUAPLHAKAHYHDXNP" +
                                      "HENTERYMMBQOPSQIDENXKLKCEYCPVTZQLEEJ" +
                                      "VYJZV9BWU",
                "duration": 0,
                "features": [
                    "snapshotPruning",
                    "dnsRefresher",
                    "zeroMessageQueue",
                    "tipSolidification"
                ],
                "jreAvailableProcessors": 4,
                "jreFreeMemory": 585111872,
                "jreMaxMemory": 3221225472,
                "jreTotalMemory": 2013265920,
                "jreVersion": "1.8.0_191",
                "latestMilestone": "WWUOHJKZHJRDTIYSGYRIEUFCOJIJYGZJNPMRVNP" +
                                   "OWQPOJAOGORXYRTWTPDXKLUJQ99YVUPKGZJXO" +
                                   "99999",
                "latestMilestoneIndex": 968273,
                "latestSolidSubtangleMilestone": "KRNMNTGO9RWUJRQQKFTXVVX9K" +
                                                 "LAHQQSJGCJYTNIPUSGODMMOUW" +
                                                 "ZLNAEUJE9APAGSMUDAGQPJVNH" +
                                                 "V99999",
                "latestSolidSubtangleMilestoneIndex": 968272,
                "milestoneStartIndex": 933210,
                "neighbors": 8,
                "packetsQueueSize": 0,
                "time": 1547589763171,
                "tips": 3601,
                "transactionsToRequest": 51
            }
        else:
            response = {"error": "invalid command"}
            code = 400

        self.do_response(code=code, response=response)

    def do_response(self, response=None, code=200):
        self._set_headers(code)
        self.wfile.write(json.dumps(response).encode())

    def _set_headers(self, code):
        self.send_response(code)
        self.send_header('Content-type', 'application/json')
        self.end_headers()


""" HTTP test server """


class testHTTPServer():

    def __init__(self, bind_address, bind_port):
        self.server_address = (bind_address, bind_port)

    def serve_until_shutdown(self):
        self.httpd = HTTPServer(self.server_address, HTTPHandler)
        while True:
            self.httpd.handle_request()

    @staticmethod
    def find_free_port():
        with closing(socket.socket(socket.AF_INET, socket.SOCK_STREAM)) as s:
            s.bind(('', 0))
            return s.getsockname()[1]


@contextmanager
def captured_output():
    """ Capture output context mgr """
    new_out, new_err = StringIO(), StringIO()
    old_out, old_err = sys.stdout, sys.stderr
    try:
        sys.stdout, sys.stderr = new_out, new_err
        yield sys.stdout, sys.stderr
    finally:
        sys.stdout, sys.stderr = old_out, old_err


class Struct:
    """ Transform dict to namspace """
    def __init__(self, **entries):
        self.__dict__.update(entries)


if __name__ == '__main__':
    logging.basicConfig(stream=sys.stderr,
                        format='[%(levelname)s] %(message)s')
    logging.getLogger(__name__).setLevel(logging.DEBUG)
    unittest.main()<|MERGE_RESOLUTION|>--- conflicted
+++ resolved
@@ -24,12 +24,8 @@
 
 
 sys.path.append(path.dirname(path.dirname(path.abspath(__file__))))
-<<<<<<< HEAD
-import iritop  # noqa: ignore=E402
-=======
 
 import iritop # noqa
->>>>>>> f2d99b40
 
 LOG = logging.getLogger(__name__)
 
